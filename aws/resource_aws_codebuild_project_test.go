package aws

import (
	"fmt"
	"regexp"
	"strings"
	"testing"
	"unicode"

	"github.com/aws/aws-sdk-go/aws"
	"github.com/aws/aws-sdk-go/service/codebuild"
	"github.com/hashicorp/terraform/helper/acctest"
	"github.com/hashicorp/terraform/helper/resource"
	"github.com/hashicorp/terraform/terraform"
)

func TestAccAWSCodeBuildProject_basic(t *testing.T) {
	name := acctest.RandString(10)

	resource.Test(t, resource.TestCase{
		PreCheck:     func() { testAccPreCheck(t) },
		Providers:    testAccProviders,
		CheckDestroy: testAccCheckAWSCodeBuildProjectDestroy,
		Steps: []resource.TestStep{
			{
				Config: testAccAWSCodeBuildProjectConfig_basic(name, "", ""),
				Check: resource.ComposeTestCheckFunc(
					testAccCheckAWSCodeBuildProjectExists("aws_codebuild_project.foo"),
					resource.TestCheckResourceAttr(
						"aws_codebuild_project.foo", "build_timeout", "5"),
				),
			},
		},
	})
}

func TestAccAWSCodeBuildProject_vpc(t *testing.T) {
	name := acctest.RandString(10)

	resource.Test(t, resource.TestCase{
		PreCheck:     func() { testAccPreCheck(t) },
		Providers:    testAccProviders,
		CheckDestroy: testAccCheckAWSCodeBuildProjectDestroy,
		Steps: []resource.TestStep{
			{
				Config: testAccAWSCodeBuildProjectConfig_basic(name,
					testAccAWSCodeBuildProjectConfig_vpcConfig("\"${aws_subnet.codebuild_subnet.id}\",\"${aws_subnet.codebuild_subnet_2.id}\""), testAccAWSCodeBuildProjectConfig_vpcResources()),
				Check: resource.ComposeTestCheckFunc(
					testAccCheckAWSCodeBuildProjectExists("aws_codebuild_project.foo"),
					resource.TestCheckResourceAttr(
						"aws_codebuild_project.foo", "build_timeout", "5"),
					resource.TestCheckResourceAttrSet("aws_codebuild_project.foo", "vpc_config.0.vpc_id"),
					resource.TestCheckResourceAttr("aws_codebuild_project.foo", "vpc_config.0.subnets.#", "2"),
					resource.TestCheckResourceAttr("aws_codebuild_project.foo", "vpc_config.0.security_group_ids.#", "1"),
				),
			},
			{
				Config: testAccAWSCodeBuildProjectConfig_basic(name, testAccAWSCodeBuildProjectConfig_vpcConfig("\"${aws_subnet.codebuild_subnet.id}\""), testAccAWSCodeBuildProjectConfig_vpcResources()),
				Check: resource.ComposeTestCheckFunc(
					testAccCheckAWSCodeBuildProjectExists("aws_codebuild_project.foo"),
					resource.TestCheckResourceAttr(
						"aws_codebuild_project.foo", "build_timeout", "5"),
					resource.TestCheckResourceAttrSet("aws_codebuild_project.foo", "vpc_config.0.vpc_id"),
					resource.TestCheckResourceAttr("aws_codebuild_project.foo", "vpc_config.0.subnets.#", "1"),
					resource.TestCheckResourceAttr("aws_codebuild_project.foo", "vpc_config.0.security_group_ids.#", "1"),
				),
			},
			{
				Config: testAccAWSCodeBuildProjectConfig_basicUpdated(name),
				Check: resource.ComposeTestCheckFunc(
					testAccCheckAWSCodeBuildProjectExists("aws_codebuild_project.foo"),
					resource.TestCheckResourceAttr(
						"aws_codebuild_project.foo", "build_timeout", "50"),
					resource.TestCheckNoResourceAttr("aws_codebuild_project.foo", "vpc_config"),
				),
			},
		},
	})
}

func TestAccAWSCodeBuildProject_cache(t *testing.T) {
	name := acctest.RandString(10)

	resource.Test(t, resource.TestCase{
		PreCheck:     func() { testAccPreCheck(t) },
		Providers:    testAccProviders,
		CheckDestroy: testAccCheckAWSCodeBuildProjectDestroy,
		Steps: []resource.TestStep{
			{
				Config:      testAccAWSCodeBuildProjectConfig_cache(name, testAccAWSCodeBuildProjectConfig_cacheConfig("S3", "")),
				ExpectError: regexp.MustCompile(`cache location is required when cache type is "S3"`),
			},
			{
				Config: testAccAWSCodeBuildProjectConfig_cache(name, testAccAWSCodeBuildProjectConfig_cacheConfig("NO_CACHE", "")),
				Check: resource.ComposeTestCheckFunc(
					testAccCheckAWSCodeBuildProjectExists("aws_codebuild_project.foo"),
					resource.TestCheckResourceAttr("aws_codebuild_project.foo", "cache.#", "1"),
					resource.TestCheckResourceAttr("aws_codebuild_project.foo", "cache.0.type", "NO_CACHE"),
				),
			},
			{
				Config: testAccAWSCodeBuildProjectConfig_cache(name, ""),
				Check: resource.ComposeTestCheckFunc(
					testAccCheckAWSCodeBuildProjectExists("aws_codebuild_project.foo"),
					resource.TestCheckResourceAttr("aws_codebuild_project.foo", "cache.#", "1"),
					resource.TestCheckResourceAttr("aws_codebuild_project.foo", "cache.0.type", "NO_CACHE"),
				),
			},
			{
				Config: testAccAWSCodeBuildProjectConfig_cache(name, testAccAWSCodeBuildProjectConfig_cacheConfig("S3", "some-bucket")),
				Check: resource.ComposeTestCheckFunc(
					testAccCheckAWSCodeBuildProjectExists("aws_codebuild_project.foo"),
					resource.TestCheckResourceAttr("aws_codebuild_project.foo", "cache.#", "1"),
					resource.TestCheckResourceAttr("aws_codebuild_project.foo", "cache.0.type", "S3"),
					resource.TestCheckResourceAttr("aws_codebuild_project.foo", "cache.0.location", "some-bucket"),
				),
			},
			{
				Config: testAccAWSCodeBuildProjectConfig_cache(name, testAccAWSCodeBuildProjectConfig_cacheConfig("S3", "some-new-bucket")),
				Check: resource.ComposeTestCheckFunc(
					testAccCheckAWSCodeBuildProjectExists("aws_codebuild_project.foo"),
					resource.TestCheckResourceAttr("aws_codebuild_project.foo", "cache.#", "1"),
					resource.TestCheckResourceAttr("aws_codebuild_project.foo", "cache.0.type", "S3"),
					resource.TestCheckResourceAttr("aws_codebuild_project.foo", "cache.0.location", "some-new-bucket"),
				),
			},
			{
				Config: testAccAWSCodeBuildProjectConfig_cache(name, ""),
				Check: resource.ComposeTestCheckFunc(
					testAccCheckAWSCodeBuildProjectExists("aws_codebuild_project.foo"),
					resource.TestCheckResourceAttr("aws_codebuild_project.foo", "cache.#", "1"),
					resource.TestCheckResourceAttr("aws_codebuild_project.foo", "cache.0.type", "NO_CACHE"),
				),
			},
		},
	})
}

func TestAccAWSCodeBuildProject_sourceAuth(t *testing.T) {
	authResource := "FAKERESOURCE1"
	authType := "OAUTH"
	name := acctest.RandString(10)
	resourceName := "aws_codebuild_project.foo"

	resource.Test(t, resource.TestCase{
		PreCheck:     func() { testAccPreCheck(t) },
		Providers:    testAccProviders,
		CheckDestroy: testAccCheckAWSCodeBuildProjectDestroy,
		Steps: []resource.TestStep{
			{
				Config:      testAccAWSCodeBuildProjectConfig_sourceAuth(name, authResource, "INVALID"),
				ExpectError: regexp.MustCompile(`expected source.0.auth.0.type to be one of`),
			},
			{
				Config: testAccAWSCodeBuildProjectConfig_sourceAuth(name, authResource, authType),
				Check: resource.ComposeTestCheckFunc(
					testAccCheckAWSCodeBuildProjectExists(resourceName),
					resource.TestCheckResourceAttr(resourceName, "source.1060593600.auth.2706882902.resource", authResource),
					resource.TestCheckResourceAttr(resourceName, "source.1060593600.auth.2706882902.type", authType),
				),
			},
		},
	})
}

func TestAccAWSCodeBuildProject_default_build_timeout(t *testing.T) {
	name := acctest.RandString(10)

	resource.Test(t, resource.TestCase{
		PreCheck:     func() { testAccPreCheck(t) },
		Providers:    testAccProviders,
		CheckDestroy: testAccCheckAWSCodeBuildProjectDestroy,
		Steps: []resource.TestStep{
			{
				Config: testAccAWSCodeBuildProjectConfig_default_timeout(name),
				Check: resource.ComposeTestCheckFunc(
					testAccCheckAWSCodeBuildProjectExists("aws_codebuild_project.foo"),
					resource.TestCheckResourceAttr(
						"aws_codebuild_project.foo", "build_timeout", "60"),
				),
			},
			{
				Config: testAccAWSCodeBuildProjectConfig_basicUpdated(name),
				Check: resource.ComposeTestCheckFunc(
					testAccCheckAWSCodeBuildProjectExists("aws_codebuild_project.foo"),
					resource.TestCheckResourceAttr(
						"aws_codebuild_project.foo", "build_timeout", "50"),
				),
			},
		},
	})
}

func longTestData() string {
	data := `
	test-test-test-test-test-test-test-test-test-test-
	test-test-test-test-test-test-test-test-test-test-
	test-test-test-test-test-test-test-test-test-test-
	test-test-test-test-test-test-test-test-test-test-
	test-test-test-test-test-test-test-test-test-test-
	test-test-test-test-test-test-test-test-test-test-
	`

	return strings.Map(func(r rune) rune {
		if unicode.IsSpace(r) {
			return -1
		}
		return r
	}, data)
}

func TestAWSCodeBuildProject_nameValidation(t *testing.T) {
	cases := []struct {
		Value    string
		ErrCount int
	}{
		{Value: "_test", ErrCount: 1},
		{Value: "test", ErrCount: 0},
		{Value: "1_test", ErrCount: 0},
		{Value: "test**1", ErrCount: 1},
		{Value: longTestData(), ErrCount: 1},
	}

	for _, tc := range cases {
		_, errors := validateAwsCodeBuildProjectName(tc.Value, "aws_codebuild_project")

		if len(errors) != tc.ErrCount {
			t.Fatalf("Expected the AWS CodeBuild project name to trigger a validation error - %s", errors)
		}
	}
}

func testAccCheckAWSCodeBuildProjectExists(n string) resource.TestCheckFunc {
	return func(s *terraform.State) error {
		rs, ok := s.RootModule().Resources[n]
		if !ok {
			return fmt.Errorf("Not found: %s", n)
		}

		if rs.Primary.ID == "" {
			return fmt.Errorf("No CodeBuild Project ID is set")
		}

		conn := testAccProvider.Meta().(*AWSClient).codebuildconn

		out, err := conn.BatchGetProjects(&codebuild.BatchGetProjectsInput{
			Names: []*string{
				aws.String(rs.Primary.ID),
			},
		})

		if err != nil {
			return err
		}

		if len(out.Projects) < 1 {
			return fmt.Errorf("No project found")
		}

		return nil
	}
}

func testAccCheckAWSCodeBuildProjectDestroy(s *terraform.State) error {
	conn := testAccProvider.Meta().(*AWSClient).codebuildconn

	for _, rs := range s.RootModule().Resources {
		if rs.Type != "aws_codebuild_project" {
			continue
		}

		out, err := conn.BatchGetProjects(&codebuild.BatchGetProjectsInput{
			Names: []*string{
				aws.String(rs.Primary.ID),
			},
		})

		if err != nil {
			return err
		}

		if out != nil && len(out.Projects) > 0 {
			return fmt.Errorf("Expected AWS CodeBuild Project to be gone, but was still found")
		}

		return nil
	}

	return fmt.Errorf("Default error in CodeBuild Test")
}

func TestAccAWSCodeBuildProject_buildBadgeUrlValidation(t *testing.T) {
	name := acctest.RandString(10)

	resource.Test(t, resource.TestCase{
		PreCheck:     func() { testAccPreCheck(t) },
		Providers:    testAccProviders,
		CheckDestroy: testAccCheckAWSCodeBuildProjectDestroy,
		Steps: []resource.TestStep{
			resource.TestStep{
				Config: testAccAWSCodebuildProjectConfig_buildBadgeUrlValidation(name),
				Check: resource.ComposeTestCheckFunc(
					testAccCheckAWSCodeBuildProjectExists("aws_codebuild_project.vanilla_codebuild_project"),
					resource.TestMatchResourceAttr("aws_codebuild_project.vanilla_codebuild_project", "badge_url", regexp.MustCompile(`\b(https?).*\b`)),
				),
			},
		},
	})
}

func testAccAWSCodeBuildProjectConfig_basic(rName, vpcConfig, vpcResources string) string {
	return fmt.Sprintf(`
resource "aws_iam_role" "codebuild_role" {
  name = "codebuild-role-%s"
  assume_role_policy = <<EOF
{
  "Version": "2012-10-17",
  "Statement": [
    {
      "Effect": "Allow",
      "Principal": {
        "Service": "codebuild.amazonaws.com"
      },
      "Action": "sts:AssumeRole"
    }
  ]
}
EOF
}

resource "aws_iam_policy" "codebuild_policy" {
  name        = "codebuild-policy-%s"
  path        = "/service-role/"
  description = "Policy used in trust relationship with CodeBuild"
  policy      = <<POLICY
{
  "Version": "2012-10-17",
  "Statement": [
    {
      "Effect": "Allow",
      "Resource": [
        "*"
      ],
      "Action": [
        "logs:CreateLogGroup",
        "logs:CreateLogStream",
        "logs:PutLogEvents"
      ]
    },
    {
      "Effect": "Allow",
      "Action": [
        "ec2:CreateNetworkInterface",
        "ec2:DescribeDhcpOptions",
        "ec2:DescribeNetworkInterfaces",
        "ec2:DeleteNetworkInterface",
        "ec2:DescribeSubnets",
        "ec2:DescribeSecurityGroups",
        "ec2:DescribeVpcs"
      ],
      "Resource": "*"
    }
  ]
}
POLICY
}

resource "aws_iam_policy_attachment" "codebuild_policy_attachment" {
  name       = "codebuild-policy-attachment-%s"
  policy_arn = "${aws_iam_policy.codebuild_policy.arn}"
  roles      = ["${aws_iam_role.codebuild_role.id}"]
}

resource "aws_codebuild_project" "foo" {
  name          = "test-project-%s"
  description   = "test_codebuild_project"
  build_timeout = "5"
  service_role  = "${aws_iam_role.codebuild_role.arn}"

  artifacts {
    type = "NO_ARTIFACTS"
  }

  environment {
    compute_type = "BUILD_GENERAL1_SMALL"
    image        = "2"
    type         = "LINUX_CONTAINER"

    environment_variable = {
      "name"  = "SOME_KEY"
      "value" = "SOME_VALUE"
    }
  }

  source {
    type     = "GITHUB"
    location = "https://github.com/hashicorp/packer.git"
  }

  tags {
    "Environment" = "Test"
  }
	%s
}
%s
`, rName, rName, rName, rName, vpcConfig, vpcResources)
}

func testAccAWSCodeBuildProjectConfig_basicUpdated(rName string) string {
	return fmt.Sprintf(`
resource "aws_iam_role" "codebuild_role" {
  name = "codebuild-role-%s"
  assume_role_policy = <<EOF
{
  "Version": "2012-10-17",
  "Statement": [
    {
      "Effect": "Allow",
      "Principal": {
        "Service": "codebuild.amazonaws.com"
      },
      "Action": "sts:AssumeRole"
    }
  ]
}
EOF
}

resource "aws_iam_policy" "codebuild_policy" {
    name        = "codebuild-policy-%s"
    path        = "/service-role/"
    description = "Policy used in trust relationship with CodeBuild"
    policy      = <<POLICY
{
  "Version": "2012-10-17",
  "Statement": [
    {
      "Effect": "Allow",
      "Resource": [
        "*"
      ],
      "Action": [
        "logs:CreateLogGroup",
        "logs:CreateLogStream",
        "logs:PutLogEvents"
      ]
    }
  ]
}
POLICY
}

resource "aws_iam_policy_attachment" "codebuild_policy_attachment" {
  name       = "codebuild-policy-attachment-%s"
  policy_arn = "${aws_iam_policy.codebuild_policy.arn}"
  roles      = ["${aws_iam_role.codebuild_role.id}"]
}

resource "aws_codebuild_project" "foo" {
  name         = "test-project-%s"
  description  = "test_codebuild_project"
  build_timeout      = "50"
  service_role = "${aws_iam_role.codebuild_role.arn}"

  artifacts {
    type = "NO_ARTIFACTS"
  }

  environment {
    compute_type = "BUILD_GENERAL1_SMALL"
    image        = "2"
    type         = "LINUX_CONTAINER"

    environment_variable = {
<<<<<<< HEAD
      "name"  = "SOME_OTHERKEY"
      "value" = "SOME_OTHERVALUE"
    }
  }

  source {
    type     = "GITHUB"
    location = "https://github.com/hashicorp/packer.git"
  }

  tags {
    "Environment" = "Test"
  }
}
`, rName, rName, rName, rName)
}

func testAccAWSCodeBuildProjectConfig_cache(rName, cacheConfig string) string {
	return fmt.Sprintf(`
resource "aws_iam_role" "codebuild_role" {
  name = "codebuild-role-%s"
  assume_role_policy = <<EOF
{
  "Version": "2012-10-17",
  "Statement": [
    {
      "Effect": "Allow",
      "Principal": {
        "Service": "codebuild.amazonaws.com"
      },
      "Action": "sts:AssumeRole"
    }
  ]
}
EOF
}

resource "aws_iam_policy" "codebuild_policy" {
  name        = "codebuild-policy-%s"
  path        = "/service-role/"
  description = "Policy used in trust relationship with CodeBuild"
  policy      = <<POLICY
{
  "Version": "2012-10-17",
  "Statement": [
    {
      "Effect": "Allow",
      "Resource": [
        "*"
      ],
      "Action": [
        "logs:CreateLogGroup",
        "logs:CreateLogStream",
        "logs:PutLogEvents"
      ]
    },
    {
      "Effect": "Allow",
      "Action": [
        "ec2:CreateNetworkInterface",
        "ec2:DescribeDhcpOptions",
        "ec2:DescribeNetworkInterfaces",
        "ec2:DeleteNetworkInterface",
        "ec2:DescribeSubnets",
        "ec2:DescribeSecurityGroups",
        "ec2:DescribeVpcs"
      ],
      "Resource": "*"
    }
  ]
}
POLICY
}

resource "aws_iam_policy_attachment" "codebuild_policy_attachment" {
  name       = "codebuild-policy-attachment-%s"
  policy_arn = "${aws_iam_policy.codebuild_policy.arn}"
  roles      = ["${aws_iam_role.codebuild_role.id}"]
}

resource "aws_codebuild_project" "foo" {
  name          = "test-project-%s"
  description   = "test_codebuild_project"
  build_timeout = "5"
  service_role  = "${aws_iam_role.codebuild_role.arn}"

  artifacts {
    type = "NO_ARTIFACTS"
  }

  %s

  environment {
    compute_type = "BUILD_GENERAL1_SMALL"
    image        = "2"
    type         = "LINUX_CONTAINER"

    environment_variable = {
      "name"  = "SOME_KEY"
      "value" = "SOME_VALUE"
=======
      name  = "SOME_KEY"
      value = "SOME_VALUE"
      type = "PLAINTEXT"
>>>>>>> 7999b0c0
    }
  }

  source {
    type     = "GITHUB"
    location = "https://github.com/hashicorp/packer.git"
  }

  tags {
    "Environment" = "Test"
  }
}
`, rName, rName, rName, rName, cacheConfig)
}

func testAccAWSCodeBuildProjectConfig_default_timeout(rName string) string {
	return fmt.Sprintf(`
resource "aws_iam_role" "codebuild_role" {
  name = "codebuild-role-%s"
  assume_role_policy = <<EOF
{
  "Version": "2012-10-17",
  "Statement": [
    {
      "Effect": "Allow",
      "Principal": {
        "Service": "codebuild.amazonaws.com"
      },
      "Action": "sts:AssumeRole"
    }
  ]
}
EOF
}

resource "aws_iam_policy" "codebuild_policy" {
    name        = "codebuild-policy-%s"
    path        = "/service-role/"
    description = "Policy used in trust relationship with CodeBuild"
    policy      = <<POLICY
{
  "Version": "2012-10-17",
  "Statement": [
    {
      "Effect": "Allow",
      "Resource": [
        "*"
      ],
      "Action": [
        "logs:CreateLogGroup",
        "logs:CreateLogStream",
        "logs:PutLogEvents"
      ]
    }
  ]
}
POLICY
}

resource "aws_iam_policy_attachment" "codebuild_policy_attachment" {
  name       = "codebuild-policy-attachment-%s"
  policy_arn = "${aws_iam_policy.codebuild_policy.arn}"
  roles      = ["${aws_iam_role.codebuild_role.id}"]
}

resource "aws_codebuild_project" "foo" {
  name         = "test-project-%s"
  description  = "test_codebuild_project"

  service_role = "${aws_iam_role.codebuild_role.arn}"

  artifacts {
    type = "NO_ARTIFACTS"
  }

  environment {
    compute_type = "BUILD_GENERAL1_SMALL"
    image        = "2"
    type         = "LINUX_CONTAINER"

    environment_variable = {
      name  = "SOME_OTHERKEY"
      value = "SOME_OTHERVALUE"
      type = "PARAMETER_STORE"
    }
  }

  source {
    type     = "GITHUB"
    location = "https://github.com/hashicorp/packer.git"
  }

  tags {
    "Environment" = "Test"
  }
}
`, rName, rName, rName, rName)
}

func testAccAWSCodeBuildProjectConfig_sourceAuth(rName, authResource, authType string) string {
	return fmt.Sprintf(`
resource "aws_iam_role" "codebuild_role" {
  name = "codebuild-role-%[1]s"
  assume_role_policy = <<EOF
{
  "Version": "2012-10-17",
  "Statement": [
    {
      "Effect": "Allow",
      "Principal": {
        "Service": "codebuild.amazonaws.com"
      },
      "Action": "sts:AssumeRole"
    }
  ]
}
EOF
}

resource "aws_iam_policy" "codebuild_policy" {
    name        = "codebuild-policy-%[1]s"
    path        = "/service-role/"
    description = "Policy used in trust relationship with CodeBuild"
    policy      = <<POLICY
{
  "Version": "2012-10-17",
  "Statement": [
    {
      "Effect": "Allow",
      "Resource": [
        "*"
      ],
      "Action": [
        "logs:CreateLogGroup",
        "logs:CreateLogStream",
        "logs:PutLogEvents"
      ]
    }
  ]
}
POLICY
}

resource "aws_iam_policy_attachment" "codebuild_policy_attachment" {
  name       = "codebuild-policy-attachment-%[1]s"
  policy_arn = "${aws_iam_policy.codebuild_policy.arn}"
  roles      = ["${aws_iam_role.codebuild_role.id}"]
}

resource "aws_codebuild_project" "foo" {
  name         = "test-project-%[1]s"
  description  = "test_codebuild_project"
  build_timeout      = "5"
  service_role = "${aws_iam_role.codebuild_role.arn}"

  artifacts {
    type = "NO_ARTIFACTS"
  }

  environment {
    compute_type = "BUILD_GENERAL1_SMALL"
    image        = "2"
    type         = "LINUX_CONTAINER"

    environment_variable = {
      "name"  = "SOME_KEY"
      "value" = "SOME_VALUE"
    }
  }

  source {
    type     = "GITHUB"
    location = "https://github.com/hashicorp/packer.git"

    auth {
      resource = "%[2]s"
      type     = "%[3]s"
    }
  }

  tags {
    "Environment" = "Test"
  }
}
`, rName, authResource, authType)
}

func testAccAWSCodeBuildProjectConfig_vpcResources() string {
	return fmt.Sprintf(`
	resource "aws_vpc" "codebuild_vpc" {
		cidr_block = "10.0.0.0/16"
	}

	resource "aws_subnet" "codebuild_subnet" {
		vpc_id     = "${aws_vpc.codebuild_vpc.id}"
		cidr_block = "10.0.0.0/24"
		tags {
			Name = "tf-acc-codebuild-project-1"
		}
	}

	resource "aws_subnet" "codebuild_subnet_2" {
		vpc_id     = "${aws_vpc.codebuild_vpc.id}"
		cidr_block = "10.0.1.0/24"
		tags {
			Name = "tf-acc-codebuild-project-2"
		}
	}


	resource "aws_security_group" "codebuild_security_group" {
		vpc_id = "${aws_vpc.codebuild_vpc.id}"
	}
`)
}

func testAccAWSCodeBuildProjectConfig_vpcConfig(subnets string) string {
	return fmt.Sprintf(`
  vpc_config {
    vpc_id = "${aws_vpc.codebuild_vpc.id}"

    subnets = [ %s ]

    security_group_ids = [
      "${aws_security_group.codebuild_security_group.id}"
    ]
  }
`, subnets)
}

func testAccAWSCodeBuildProjectConfig_cacheConfig(cacheType, cacheLocation string) string {
	return fmt.Sprintf(`
  cache {
    type     = "%s"
    location = "%s"
  }
`, cacheType, cacheLocation)
}

func testAccAWSCodebuildProjectConfig_buildBadgeUrlValidation(rName string) string {
	return fmt.Sprintf(`
resource "aws_iam_role" "codebuild_role" {
  name = "codebuild-role-%s"
  assume_role_policy = <<EOF
{
  "Version": "2012-10-17",
  "Statement": [
    {
      "Effect": "Allow",
      "Principal": {
        "Service": "codebuild.amazonaws.com"
      },
      "Action": "sts:AssumeRole"
    }
  ]
}
EOF
}

resource "aws_iam_policy" "codebuild_policy" {
    name        = "codebuild-policy-%s"
    path        = "/service-role/"
    description = "Policy used in trust relationship with CodeBuild"
    policy      = <<POLICY
{
  "Version": "2012-10-17",
  "Statement": [
    {
      "Effect": "Allow",
      "Resource": [
        "*"
      ],
      "Action": [
        "logs:CreateLogGroup",
        "logs:CreateLogStream",
        "logs:PutLogEvents"
      ]
    }
  ]
}
POLICY
}

resource "aws_iam_policy_attachment" "codebuild_policy_attachment" {
  name       = "codebuild-policy-attachment-%s"
  policy_arn = "${aws_iam_policy.codebuild_policy.arn}"
  roles      = ["${aws_iam_role.codebuild_role.id}"]
}

resource "aws_codebuild_project" "vanilla_codebuild_project" {
	name         = "test-project-%s"
	badge_enabled = true
  description  = "test_codebuild_project"

  service_role = "${aws_iam_role.codebuild_role.arn}"

  artifacts {
    type = "NO_ARTIFACTS"
  }

  environment {
    compute_type = "BUILD_GENERAL1_SMALL"
    image        = "2"
    type         = "LINUX_CONTAINER"

    environment_variable = {
      "name"  = "SOME_OTHERKEY"
      "value" = "SOME_OTHERVALUE"
    }
  }

  source {
    type     = "GITHUB"
    location = "https://github.com/hashicorp/packer.git"
  }

  tags {
    "Environment" = "Test"
  }
}
`, rName, rName, rName, rName)
}<|MERGE_RESOLUTION|>--- conflicted
+++ resolved
@@ -472,7 +472,6 @@
     type         = "LINUX_CONTAINER"
 
     environment_variable = {
-<<<<<<< HEAD
       "name"  = "SOME_OTHERKEY"
       "value" = "SOME_OTHERVALUE"
     }
@@ -573,11 +572,6 @@
     environment_variable = {
       "name"  = "SOME_KEY"
       "value" = "SOME_VALUE"
-=======
-      name  = "SOME_KEY"
-      value = "SOME_VALUE"
-      type = "PLAINTEXT"
->>>>>>> 7999b0c0
     }
   }
 
